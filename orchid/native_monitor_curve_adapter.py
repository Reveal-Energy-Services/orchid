--- conflicted
+++ resolved
@@ -1,4 +1,4 @@
-#  Copyright 2017-2021 Reveal Energy Services, Inc 
+#  Copyright 2017-2021 Reveal Energy Services, Inc
 #
 #  Licensed under the Apache License, Version 2.0 (the "License"); 
 #  you may not use this file except in compliance with the License. 
@@ -15,14 +15,12 @@
 # This file is part of Orchid and related technologies.
 #
 
-from collections import namedtuple
 import enum
 
 from orchid import (base_curve_adapter as bca)
 
 # noinspection PyUnresolvedReferences
 from Orchid.FractureDiagnostics import UnitSystem
-import toolz.curried as toolz
 
 
 class MonitorCurveTypes(enum.Enum):
@@ -32,22 +30,6 @@
 
 class NativeMonitorCurveAdapter(bca.BaseCurveAdapter):
 
-    @staticmethod
-    def _sampled_quantity_name_curve_map(sampled_quantity_name):
-        candidates = toolz.pipe(MonitorCurveTypes,
-                                toolz.filter(lambda e: e.value == sampled_quantity_name),
-                                list)
-        if len(candidates) == 0:
-            raise KeyError(f'Unknown sampled quantity name: "{sampled_quantity_name}"')
-
-        assert len(candidates) == 1, f'Sampled quantity name "{sampled_quantity_name}" ' \
-                                     f'selects many curve types: {candidates}'
-
-        return candidates[0]
-
-<<<<<<< HEAD
-class NativeMonitorCurveAdapter(bca.BaseCurveAdapter):
-
     def get_net_project_units(self):
         """
         Returns the .NET project units (a `UnitSystem`) for this instance.
@@ -55,9 +37,6 @@
         This method plays the role of "Primitive Operation" in the _Template Method_ design pattern. In this
         role, the "Template Method" defines an algorithm and delegates some steps of the algorithm to derived
         classes through invocation of "Primitive Operations".
-=======
-    def sampled_quantity_unit(self) -> Union[units.UsOilfield, units.Metric]:
->>>>>>> e956b1d6
         """
         result = self._adaptee.Well.Project.ProjectUnits
         return result
@@ -73,24 +52,8 @@
         Args:
             project_units: The unit system of the project.
         """
-<<<<<<< HEAD
         result = {
-            MonitorCurveTypes.MONITOR_PRESSURE.value.net_curve_type: project_units.PRESSURE,
-            MonitorCurveTypes.MONITOR_TEMPERATURE.value.net_curve_type: project_units.TEMPERATURE,
+            MonitorCurveTypes.MONITOR_PRESSURE.value: project_units.PRESSURE,
+            MonitorCurveTypes.MONITOR_TEMPERATURE.value: project_units.TEMPERATURE,
         }
-        return result
-=======
-        net_project_units = self._adaptee.Well.Project.ProjectUnits
-        if net_project_units == UnitSystem.USOilfield():
-            project_units = units.UsOilfield
-        elif net_project_units == UnitSystem.Metric():
-            project_units = units.Metric
-        else:
-            raise ValueError(f'Unrecognised unit system for {self._adaptee.Stage.Well.Project.Name}')
-
-        sampled_quantity_name_unit_map = {
-            MonitorCurveTypes.MONITOR_PRESSURE: project_units.PRESSURE,
-            MonitorCurveTypes.MONITOR_TEMPERATURE: project_units.TEMPERATURE,
-        }
-        return sampled_quantity_name_unit_map[self._sampled_quantity_name_curve_map(self.sampled_quantity_name)]
->>>>>>> e956b1d6
+        return result