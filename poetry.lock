--- conflicted
+++ resolved
@@ -88,14 +88,6 @@
 
 [package.extras]
 test = ["astroid", "pytest"]
-
-[[package]]
-name = "atomicwrites"
-version = "1.4.1"
-description = "Atomic file writes."
-category = "dev"
-optional = false
-python-versions = ">=2.7, !=3.0.*, !=3.1.*, !=3.2.*, !=3.3.*"
 
 [[package]]
 name = "attrs"
@@ -452,14 +444,6 @@
 [package.extras]
 docs = ["sphinx", "jaraco.packaging (>=9)", "rst.linker (>=1.9)"]
 testing = ["pytest (>=6)", "pytest-checkdocs (>=2.4)", "pytest-flake8", "pytest-cov", "pytest-enabler (>=1.0.1)", "pytest-black (>=0.3.7)", "pytest-mypy (>=0.9.1)"]
-
-[[package]]
-name = "iniconfig"
-version = "1.1.1"
-description = "iniconfig: brain-dead simple config-ini parsing"
-category = "dev"
-optional = false
-python-versions = "*"
 
 [[package]]
 name = "invoke"
@@ -1195,18 +1179,6 @@
 uncertainties = ["uncertainties (>=3.0)"]
 
 [[package]]
-name = "pluggy"
-version = "1.0.0"
-description = "plugin and hook calling mechanisms for python"
-category = "dev"
-optional = false
-python-versions = ">=3.6"
-
-[package.extras]
-dev = ["pre-commit", "tox"]
-testing = ["pytest", "pytest-benchmark"]
-
-[[package]]
 name = "prometheus-client"
 version = "0.14.1"
 description = "Python client for the Prometheus monitoring system."
@@ -1265,16 +1237,6 @@
 category = "main"
 optional = false
 python-versions = ">=2.7, !=3.0.*, !=3.1.*, !=3.2.*, !=3.3.*, !=3.4.*"
-
-[[package]]
-name = "py-cpuinfo"
-version = "8.0.0"
-description = "Get CPU info with pure Python 2 & 3"
-category = "dev"
-optional = false
-python-versions = "*"
-
-[[package]]
 name = "pycparser"
 version = "2.21"
 description = "C parser in Python"
@@ -1322,46 +1284,6 @@
 category = "main"
 optional = false
 python-versions = ">=3.7"
-
-[[package]]
-name = "pytest"
-version = "7.1.2"
-description = "pytest: simple powerful testing with Python"
-category = "dev"
-optional = false
-python-versions = ">=3.7"
-
-[package.dependencies]
-atomicwrites = {version = ">=1.0", markers = "sys_platform == \"win32\""}
-attrs = ">=19.2.0"
-colorama = {version = "*", markers = "sys_platform == \"win32\""}
-iniconfig = "*"
-packaging = "*"
-pluggy = ">=0.12,<2.0"
-py = ">=1.8.2"
-tomli = ">=1.0.0"
-
-[package.extras]
-testing = ["argcomplete", "hypothesis (>=3.56)", "mock", "nose", "pygments (>=2.7.2)", "requests", "xmlschema"]
-
-[[package]]
-name = "pytest-benchmark"
-version = "3.4.1"
-description = "A ``pytest`` fixture for benchmarking code. It will group the tests into rounds that are calibrated to the chosen timer."
-category = "dev"
-optional = false
-python-versions = ">=2.7, !=3.0.*, !=3.1.*, !=3.2.*, !=3.3.*, !=3.4.*"
-
-[package.dependencies]
-py-cpuinfo = "*"
-pytest = ">=3.8"
-
-[package.extras]
-aspect = ["aspectlib"]
-elasticsearch = ["elasticsearch"]
-histogram = ["pygal", "pygaljs"]
-
-[[package]]
 name = "python-dateutil"
 version = "2.8.2"
 description = "Extensions to the standard Python datetime module"
@@ -1864,7 +1786,7 @@
 [metadata]
 lock-version = "1.1"
 python-versions = ">=3.8.3,<3.11"
-content-hash = "f6a0259e9ef5ca6c0dbe1018226e23671948ac581d59f3719f204dc9688c9bf5"
+content-hash = "7f21ffa5b9b5cdd45a3b0aba1dbc76a790f681399f24d96a8d429a12e9916e92"
 
 [metadata.files]
 alabaster = [
@@ -1910,10 +1832,6 @@
 asttokens = [
     {file = "asttokens-2.0.5-py2.py3-none-any.whl", hash = "sha256:0844691e88552595a6f4a4281a9f7f79b8dd45ca4ccea82e5e05b4bbdb76705c"},
     {file = "asttokens-2.0.5.tar.gz", hash = "sha256:9a54c114f02c7a9480d56550932546a3f1fe71d8a02f1bc7ccd0ee3ee35cf4d5"},
-]
-atomicwrites = [
-    {file = "atomicwrites-1.4.1.tar.gz", hash = "sha256:81b2c9071a49367a7f770170e5eec8cb66567cfbbc8c73d20ce5ca4a8d71cf11"},
-]
 attrs = [
     {file = "attrs-21.4.0-py2.py3-none-any.whl", hash = "sha256:2d27e3784d7a565d36ab851fe94887c5eccd6a463168875832a1be79c82828b4"},
     {file = "attrs-21.4.0.tar.gz", hash = "sha256:626ba8234211db98e869df76230a137c4c40a12d72445c45d5f5b716f076e2fd"},
@@ -2077,28 +1995,9 @@
     {file = "idna-3.3-py3-none-any.whl", hash = "sha256:84d9dd047ffa80596e0f246e2eab0b391788b0503584e8945f2368256d2735ff"},
     {file = "idna-3.3.tar.gz", hash = "sha256:9d643ff0a55b762d5cdb124b8eaa99c66322e2157b69160bc32796e824360e6d"},
 ]
-<<<<<<< HEAD
 imagesize = []
 importlib-metadata = []
 importlib-resources = []
-=======
-imagesize = [
-    {file = "imagesize-1.3.0-py2.py3-none-any.whl", hash = "sha256:1db2f82529e53c3e929e8926a1fa9235aa82d0bd0c580359c67ec31b2fddaa8c"},
-    {file = "imagesize-1.3.0.tar.gz", hash = "sha256:cd1750d452385ca327479d45b64d9c7729ecf0b3969a58148298c77092261f9d"},
-]
-importlib-metadata = [
-    {file = "importlib_metadata-4.11.4-py3-none-any.whl", hash = "sha256:c58c8eb8a762858f49e18436ff552e83914778e50e9d2f1660535ffb364552ec"},
-    {file = "importlib_metadata-4.11.4.tar.gz", hash = "sha256:5d26852efe48c0a32b0509ffbc583fda1a2266545a78d104a6f4aff3db17d700"},
-]
-importlib-resources = [
-    {file = "importlib_resources-5.7.1-py3-none-any.whl", hash = "sha256:e447dc01619b1e951286f3929be820029d48c75eb25d265c28b92a16548212b8"},
-    {file = "importlib_resources-5.7.1.tar.gz", hash = "sha256:b6062987dfc51f0fcb809187cffbd60f35df7acb4589091f154214af6d0d49d3"},
-]
-iniconfig = [
-    {file = "iniconfig-1.1.1-py2.py3-none-any.whl", hash = "sha256:011e24c64b7f47f6ebd835bb12a743f2fbe9a26d4cecaa7f53bc4f35ee9da8b3"},
-    {file = "iniconfig-1.1.1.tar.gz", hash = "sha256:bc3af051d7d14b2ee5ef9969666def0cd1a000e121eaea580d4a313df4b37f32"},
-]
->>>>>>> 3e34b4a2
 invoke = [
     {file = "invoke-1.7.1-py3-none-any.whl", hash = "sha256:2dc975b4f92be0c0a174ad2d063010c8a1fdb5e9389d69871001118b4fcac4fb"},
     {file = "invoke-1.7.1.tar.gz", hash = "sha256:7b6deaf585eee0a848205d0b8c0014b9bf6f287a8eb798818a642dff1df14b19"},
@@ -2424,10 +2323,6 @@
     {file = "Pint-0.18-py2.py3-none-any.whl", hash = "sha256:4b37f3c470639ea6f96b0026c3364bde30631fa737092bdaf18ad3f4f76f252f"},
     {file = "Pint-0.18.tar.gz", hash = "sha256:8c4bce884c269051feb7abc69dbfd18403c0c764abc83da132e8a7222f8ba801"},
 ]
-pluggy = [
-    {file = "pluggy-1.0.0-py2.py3-none-any.whl", hash = "sha256:74134bbf457f031a36d68416e1509f34bd5ccc019f0bcc952c7b909d06b37bd3"},
-    {file = "pluggy-1.0.0.tar.gz", hash = "sha256:4224373bacce55f955a878bf9cfa763c1e360858e330072059e10bad68531159"},
-]
 prometheus-client = [
     {file = "prometheus_client-0.14.1-py3-none-any.whl", hash = "sha256:522fded625282822a89e2773452f42df14b5a8e84a86433e3f8a189c1d54dc01"},
     {file = "prometheus_client-0.14.1.tar.gz", hash = "sha256:5459c427624961076277fdc6dc50540e2bacb98eebde99886e59ec55ed92093a"},
@@ -2482,9 +2377,6 @@
     {file = "py-1.11.0-py2.py3-none-any.whl", hash = "sha256:607c53218732647dff4acdfcd50cb62615cedf612e72d1724fb1a0cc6405b378"},
     {file = "py-1.11.0.tar.gz", hash = "sha256:51c75c4126074b472f746a24399ad32f6053d1b34b68d2fa41e558e6f4a98719"},
 ]
-py-cpuinfo = [
-    {file = "py-cpuinfo-8.0.0.tar.gz", hash = "sha256:5f269be0e08e33fd959de96b34cd4aeeeacac014dd8305f70eb28d06de2345c5"},
-]
 pycparser = [
     {file = "pycparser-2.21-py2.py3-none-any.whl", hash = "sha256:8ee45429555515e1f6b185e78100aea234072576aa43ab53aefcae078162fca9"},
     {file = "pycparser-2.21.tar.gz", hash = "sha256:e644fdec12f7872f86c58ff790da456218b10f863970249516d60a5eaca77206"},
@@ -2523,14 +2415,6 @@
     {file = "pyrsistent-0.18.1-cp39-cp39-win32.whl", hash = "sha256:1b34eedd6812bf4d33814fca1b66005805d3640ce53140ab8bbb1e2651b0d9bc"},
     {file = "pyrsistent-0.18.1-cp39-cp39-win_amd64.whl", hash = "sha256:e24a828f57e0c337c8d8bb9f6b12f09dfdf0273da25fda9e314f0b684b415a07"},
     {file = "pyrsistent-0.18.1.tar.gz", hash = "sha256:d4d61f8b993a7255ba714df3aca52700f8125289f84f704cf80916517c46eb96"},
-]
-pytest = [
-    {file = "pytest-7.1.2-py3-none-any.whl", hash = "sha256:13d0e3ccfc2b6e26be000cb6568c832ba67ba32e719443bfe725814d3c42433c"},
-    {file = "pytest-7.1.2.tar.gz", hash = "sha256:a06a0425453864a270bc45e71f783330a7428defb4230fb5e6a731fde06ecd45"},
-]
-pytest-benchmark = [
-    {file = "pytest-benchmark-3.4.1.tar.gz", hash = "sha256:40e263f912de5a81d891619032983557d62a3d85843f9a9f30b98baea0cd7b47"},
-    {file = "pytest_benchmark-3.4.1-py2.py3-none-any.whl", hash = "sha256:36d2b08c4882f6f997fd3126a3d6dfd70f3249cde178ed8bbc0b73db7c20f809"},
 ]
 python-dateutil = [
     {file = "python-dateutil-2.8.2.tar.gz", hash = "sha256:0123cacc1627ae19ddf3c27a5de5bd67ee4586fbdd6440d9748f8abb483d3e86"},
