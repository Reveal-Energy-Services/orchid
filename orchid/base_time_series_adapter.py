#
# This file is part of Orchid and related technologies.
#
# Copyright (c) 2017-2021 Reveal Energy Services.  All Rights Reserved.
#
# LEGAL NOTICE:
# Orchid contains trade secrets and otherwise confidential information
# owned by Reveal Energy Services. Access to and use of this information is 
# strictly limited and controlled by the Company. This file may not be copied,
# distributed, or otherwise disclosed outside of the Company's facilities 
# except under appropriate precautions to maintain the confidentiality hereof, 
# and may not be used in any way not expressly authorized by the Company.
#


from abc import ABCMeta, abstractmethod
from typing import Callable, Union

import numpy as np
import pandas as pd

from orchid import (
    dom_project_object as dpo,
    dot_net_dom_access as dna,
    project_loader as loader,
    unit_system as units,
)

# noinspection PyUnresolvedReferences
from Orchid.FractureDiagnostics.SDKFacade import ScriptAdapter
# noinspection PyUnresolvedReferences
from Orchid.FractureDiagnostics.TimeSeries import IQuantityTimeSeries


class BaseTimeSeriesAdapter(dpo.DomProjectObject, metaclass=ABCMeta):
    def __init__(self, adaptee: IQuantityTimeSeries, net_project_callable: Callable):
        """
        Construct an instance that adapts a .NET `IStageSampledQuantityTimeSeries` instance.

        Args:
            adaptee: The .NET stage time series to be adapted.
        """
        super().__init__(adaptee, net_project_callable)

    sampled_quantity_name = dna.dom_property('sampled_quantity_name',
                                             'Return the sampled quantity name for this curve.')

    @abstractmethod
    def quantity_name_unit_map(self, project_units):
        """
        Return a map (dictionary) between quantity names and units (from `unit_system`) of the data_points.

        This method plays the role of "Primitive Operation" in the _Template Method_ design pattern. In this
        role, the "Template Method" defines an algorithm and delegates some steps of the algorithm to derived
        classes through invocation of "Primitive Operations".

        Args:
            project_units: The unit system of the project.
        """
        pass

    def sampled_quantity_unit(self) -> Union[units.UsOilfield, units.Metric]:
        """
        Return the measurement unit of the data_points in this curve.

        This method plays the role of "Template Method" in the _Template Method_ design pattern. In this role
        it specifies an algorithm to calculate the units of the sampled quantity of the curve delegating some
        algorithm steps to derived classes by invoking the "Primitive Operation-", `quantity_name_unit_map()`
        and `get_net_project_units()`.

        Returns:
            A `UnitSystem` member containing the unit for the sample in this curve.
        """
        quantity_name_unit_map = self.quantity_name_unit_map(self.expect_project_units)
        return quantity_name_unit_map[self.sampled_quantity_name]

    def data_points(self) -> pd.Series:
        """
        Return the time series for this curve.

        Returns
            The `pandas` time `Series` for this curve.
        """
<<<<<<< HEAD
        python_time_series_arrays = loader.as_python_time_series_arrays(self.dom_object)

        result = pd.Series(data=np.fromiter(python_time_series_arrays.SampleMagnitudes, dtype='float'),
                           index=pd.DatetimeIndex(np.fromiter(python_time_series_arrays.UnixTimeStampsInSeconds,
                                                              dtype='datetime64[s]'), tz='UTC'),
=======
        samples = list(map(lambda s: (s.Timestamp, s.Value), self.dom_object.GetOrderedTimeSeriesHistory()))
        result = pd.Series(data=map(lambda s: s[1], samples),
                           index=map(ndt.as_date_time, map(lambda s: s[0], samples)),
>>>>>>> ec43e1dd
                           name=self.name)

        return result<|MERGE_RESOLUTION|>--- conflicted
+++ resolved
@@ -81,17 +81,11 @@
         Returns
             The `pandas` time `Series` for this curve.
         """
-<<<<<<< HEAD
         python_time_series_arrays = loader.as_python_time_series_arrays(self.dom_object)
 
         result = pd.Series(data=np.fromiter(python_time_series_arrays.SampleMagnitudes, dtype='float'),
                            index=pd.DatetimeIndex(np.fromiter(python_time_series_arrays.UnixTimeStampsInSeconds,
                                                               dtype='datetime64[s]'), tz='UTC'),
-=======
-        samples = list(map(lambda s: (s.Timestamp, s.Value), self.dom_object.GetOrderedTimeSeriesHistory()))
-        result = pd.Series(data=map(lambda s: s[1], samples),
-                           index=map(ndt.as_date_time, map(lambda s: s[0], samples)),
->>>>>>> ec43e1dd
                            name=self.name)
 
         return result