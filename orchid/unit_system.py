#
# This file is part of Orchid and related technologies.
#
# Copyright (c) 2017-2021 Reveal Energy Services.  All Rights Reserved.
#
# LEGAL NOTICE:
# Orchid contains trade secrets and otherwise confidential information
# owned by Reveal Energy Services. Access to and use of this information is 
# strictly limited and controlled by the Company. This file may not be copied,
# distributed, or otherwise disclosed outside of the Company's facilities 
# except under appropriate precautions to maintain the confidentiality hereof, 
# and may not be used in any way not expressly authorized by the Company.
#


from abc import abstractmethod
from collections import namedtuple
from enum import Enum
import numbers

import toolz.curried as toolz

from orchid import (
    measurement as om,
    physical_quantity as opq,
)


# noinspection PyUnresolvedReferences
from Orchid.FractureDiagnostics import UnitSystem as NetUnitSystem
# noinspection PyUnresolvedReferences
import UnitsNet


# I use this private class to distinguish units that measure **different** physical quantities but use the
# same measurement unit. Currently, this applies to DENSITY and PRESSURE.
_AboutUnit = namedtuple('AboutUnit', ['unit', 'physical_quantity'])


class UnitSystem(Enum):

    def __str__(self):
        """
        Return a string representation of the member.

        Returns:
            The string representing the enumeration member.
        """
        return f'{self.value.unit}'

    def abbreviation(self):
        """
        Return the abbreviation for a unit.

        Returns:
            The abbreviation of 'unit'.
        """
        return f'{self.value.unit:~P}'

    @abstractmethod
    def system_name(self):
        raise NotImplementedError()


class Common(UnitSystem):
    """The enumeration of units common to both U. S. oilfield and metric unit systems."""

    ANGLE = _AboutUnit(om.registry.deg, opq.PhysicalQuantity.ANGLE)
    DURATION = _AboutUnit(om.registry.min, opq.PhysicalQuantity.DURATION)

    def system_name(self):
        return 'Common'


class UsOilfield(UnitSystem):
    """The enumeration of U. S. oilfield units available via the Orchid Python API."""

<<<<<<< HEAD
    DENSITY = _AboutUnit(om.registry.pound / om.registry.ft ** 3, opq.PhysicalQuantity.DENSITY)
    ENERGY = _AboutUnit(om.registry.foot_pound, opq.PhysicalQuantity.ENERGY)
    FORCE = _AboutUnit(om.registry.pound_force, opq.PhysicalQuantity.FORCE)
    LENGTH = _AboutUnit(om.registry.foot, opq.PhysicalQuantity.LENGTH)
    MASS = _AboutUnit(om.registry.pound, opq.PhysicalQuantity.MASS)
    POWER = _AboutUnit(om.registry.horsepower, opq.PhysicalQuantity.POWER)
    PRESSURE = _AboutUnit(om.registry.pound_force_per_square_inch, opq.PhysicalQuantity.PRESSURE)
    PROPPANT_CONCENTRATION = _AboutUnit(om.registry.pound / om.registry.gallon,
                                        opq.PhysicalQuantity.PROPPANT_CONCENTRATION)
    SLURRY_RATE = _AboutUnit(om.registry.oil_barrel / om.registry.minute, opq.PhysicalQuantity.SLURRY_RATE)
    TEMPERATURE = _AboutUnit(om.registry.degree_Fahrenheit, opq.PhysicalQuantity.TEMPERATURE)
    VOLUME = _AboutUnit(om.registry.oil_barrel, opq.PhysicalQuantity.VOLUME)
=======
    LENGTH = About('ft', UnitsNet.Units.LengthUnit.Foot)
>>>>>>> 16c26922

    def system_name(self):
        return 'USOilfield'


class Metric(UnitSystem):
    """The enumeration of metric units available via the Orchid Python API."""

<<<<<<< HEAD
    DENSITY = _AboutUnit(om.registry.kilogram / om.registry.meter ** 3, opq.PhysicalQuantity.DENSITY)
    ENERGY = _AboutUnit(om.registry.joule, opq.PhysicalQuantity.ENERGY)
    FORCE = _AboutUnit(om.registry.newton, opq.PhysicalQuantity.FORCE)
    LENGTH = _AboutUnit(om.registry.meter, opq.PhysicalQuantity.LENGTH)
    MASS = _AboutUnit(om.registry.kilogram, opq.PhysicalQuantity.MASS)
    POWER = _AboutUnit(om.registry.watt, opq.PhysicalQuantity.POWER)
    PRESSURE = _AboutUnit(om.registry.kilopascal, opq.PhysicalQuantity.PRESSURE)
    PROPPANT_CONCENTRATION = _AboutUnit(om.registry.kilogram / om.registry.meter ** 3,
                                        opq.PhysicalQuantity.PROPPANT_CONCENTRATION)
    SLURRY_RATE = _AboutUnit(om.registry.meter ** 3 / om.registry.minute, opq.PhysicalQuantity.SLURRY_RATE)
    TEMPERATURE = _AboutUnit(om.registry.degree_Celsius, opq.PhysicalQuantity.TEMPERATURE)
    VOLUME = _AboutUnit((om.registry.m ** 3), opq.PhysicalQuantity.VOLUME)
=======
    LENGTH = About('m', UnitsNet.Units.LengthUnit.Meter)
>>>>>>> 16c26922

    def system_name(self):
        return 'Metric'


def as_unit_system(net_unit_system: UnitSystem):
    if net_unit_system == NetUnitSystem.USOilfield():
        return UsOilfield
    elif net_unit_system == NetUnitSystem.Metric():
        return Metric
    else:
        raise ValueError(f'Unrecognized unit system: {net_unit_system}')


@toolz.curry
def make_measurement(unit: UnitSystem, magnitude: numbers.Real) -> om.Quantity:
    """
    Construct a measurement.

    This function provides a "functional" mechanism to create Measurement instances. It is more common to
    create a sequence of measurements from a sequence of numbers and a **single** unit. By putting the `unit`
    argument first in the function arguments, it allows callers to write code similar to the following:

    > make_length_measurement = make_measurement(units.UsOilfield.LENGTH)
    > length_measurements = [make_length_measurement(l) for l in lengths]
    > # or toolz.map(make_length_measurement, lengths)

    Args:
        unit: The unit of this measurement.
        magnitude: The magnitude of the measurement.

    Returns:
        The created `pint` `Quantity` instance.
    """
    return om.Quantity(magnitude, unit.value.unit)


def abbreviation(unit: UnitSystem):
    """
    Return the abbreviation of `unit`.

    This function provides a functional interface for calculating abbreviations of `UnitSystem` members.

    Args:
        unit: The `UnitSystem` member whose abbreviation is sought.

    Returns:
        The abbreviation for `unit`.
    """
    return unit.abbreviation()<|MERGE_RESOLUTION|>--- conflicted
+++ resolved
@@ -1,7 +1,6 @@
+# Copyright (c) 2017-2021 Reveal Energy Services.  All Rights Reserved.
 #
 # This file is part of Orchid and related technologies.
-#
-# Copyright (c) 2017-2021 Reveal Energy Services.  All Rights Reserved.
 #
 # LEGAL NOTICE:
 # Orchid contains trade secrets and otherwise confidential information
@@ -75,7 +74,6 @@
 class UsOilfield(UnitSystem):
     """The enumeration of U. S. oilfield units available via the Orchid Python API."""
 
-<<<<<<< HEAD
     DENSITY = _AboutUnit(om.registry.pound / om.registry.ft ** 3, opq.PhysicalQuantity.DENSITY)
     ENERGY = _AboutUnit(om.registry.foot_pound, opq.PhysicalQuantity.ENERGY)
     FORCE = _AboutUnit(om.registry.pound_force, opq.PhysicalQuantity.FORCE)
@@ -88,9 +86,6 @@
     SLURRY_RATE = _AboutUnit(om.registry.oil_barrel / om.registry.minute, opq.PhysicalQuantity.SLURRY_RATE)
     TEMPERATURE = _AboutUnit(om.registry.degree_Fahrenheit, opq.PhysicalQuantity.TEMPERATURE)
     VOLUME = _AboutUnit(om.registry.oil_barrel, opq.PhysicalQuantity.VOLUME)
-=======
-    LENGTH = About('ft', UnitsNet.Units.LengthUnit.Foot)
->>>>>>> 16c26922
 
     def system_name(self):
         return 'USOilfield'
@@ -99,7 +94,6 @@
 class Metric(UnitSystem):
     """The enumeration of metric units available via the Orchid Python API."""
 
-<<<<<<< HEAD
     DENSITY = _AboutUnit(om.registry.kilogram / om.registry.meter ** 3, opq.PhysicalQuantity.DENSITY)
     ENERGY = _AboutUnit(om.registry.joule, opq.PhysicalQuantity.ENERGY)
     FORCE = _AboutUnit(om.registry.newton, opq.PhysicalQuantity.FORCE)
@@ -112,9 +106,6 @@
     SLURRY_RATE = _AboutUnit(om.registry.meter ** 3 / om.registry.minute, opq.PhysicalQuantity.SLURRY_RATE)
     TEMPERATURE = _AboutUnit(om.registry.degree_Celsius, opq.PhysicalQuantity.TEMPERATURE)
     VOLUME = _AboutUnit((om.registry.m ** 3), opq.PhysicalQuantity.VOLUME)
-=======
-    LENGTH = About('m', UnitsNet.Units.LengthUnit.Meter)
->>>>>>> 16c26922
 
     def system_name(self):
         return 'Metric'
