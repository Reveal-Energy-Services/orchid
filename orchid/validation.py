--- conflicted
+++ resolved
@@ -16,9 +16,6 @@
 #
 
 """This module contains common functions used to validate arguments."""
-from orchid import (
-    unit_system as units
-)
 
 
 from orchid import (unit_system as units)
@@ -46,10 +43,9 @@
     return len(arg.strip()) > 0
 
 
-<<<<<<< HEAD
+def arg_is_acceptable_pressure_unit(_, target_unit):
+    return (target_unit == units.UsOilfield.PRESSURE) or (target_unit == units.Metric.PRESSURE)
+
+
 def is_unit_system_length(unit_to_test):
     return unit_to_test == units.UsOilfield.LENGTH or unit_to_test == units.Metric.LENGTH
-=======
-def arg_is_acceptable_pressure_unit(_, target_unit):
-    return (target_unit == units.UsOilfield.PRESSURE) or (target_unit == units.Metric.PRESSURE)
->>>>>>> b3da89f4
