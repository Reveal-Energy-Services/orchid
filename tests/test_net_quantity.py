#  Copyright 2017-2021 Reveal Energy Services, Inc 
#
#  Licensed under the Apache License, Version 2.0 (the "License"); 
#  you may not use this file except in compliance with the License. 
#  You may obtain a copy of the License at 
#
#      http://www.apache.org/licenses/LICENSE-2.0 
#
#  Unless required by applicable law or agreed to in writing, software 
#  distributed under the License is distributed on an "AS IS" BASIS, 
#  WITHOUT WARRANTIES OR CONDITIONS OF ANY KIND, either express or implied. 
#  See the License for the specific language governing permissions and 
#  limitations under the License. 
#
# This file is part of Orchid and related technologies.
#

import datetime
import decimal
import unittest

from hamcrest import assert_that, equal_to, calling, raises, close_to
import dateutil.tz as duz

<<<<<<< HEAD

from orchid import (
    measurement as om,
    net_quantity as onq,
    physical_quantity as opq,
    unit_system as units,
)

from tests import (custom_matchers as tcm,
                   stub_net as tsn)

# noinspection PyUnresolvedReferences
from Orchid.FractureDiagnostics.RatioTypes import (ProppantConcentration, SlurryRate)
# noinspection PyUnresolvedReferences
from System import (DateTime, DateTimeKind, Decimal)
=======
from orchid.measurement import make_measurement
from orchid.net_quantity import (as_datetime, as_measurement, as_net_date_time, as_net_quantity,
                                 as_net_quantity_in_different_unit, convert_net_quantity_to_different_unit)

# noinspection PyUnresolvedReferences
from System import DateTime
>>>>>>> 16c26922
# noinspection PyUnresolvedReferences
import UnitsNet


<<<<<<< HEAD
def assert_that_net_power_quantities_close_to(actual, expected_net_quantity, tolerance):
    assert_that(tcm.get_net_unit(actual), equal_to(tcm.get_net_unit(expected_net_quantity)))
    to_test_actual = decimal.Decimal(onq.net_decimal_to_float(actual.Value))
    to_test_expected = decimal.Decimal(onq.net_decimal_to_float(expected_net_quantity.Value))
    to_test_tolerance = decimal.Decimal(tolerance)
    assert_that(to_test_actual, close_to(to_test_expected, to_test_tolerance))


def is_power_measurement(measurement):
    return is_power_unit(measurement.units)


def is_power_unit(unit):
    return unit == om.registry.hp or unit == om.registry.W


# Test ideas
# - well.frac_gradient (property - appears to return "ratio unit", `FracGradient`)
#   (Consider not exposing this property because we expect it to change.)
# - well.shmin (property - returns `Nullable<Pressure?>`)
#   (Consider not exposing this property because of `Nullable<T>`.)
# - stage.md_top, md_bottom (adjust existing)
# - stage.get_stage_location_center and similar (adjust existing)
# - stage_port.isip (property)
#
# Although Pint supports the unit `cu_ft`, we have chosen to use the synonym, `ft ** 3` (which is
# printed as 'ft\u00b3` (that is, 'ft' followed by a Unicode superscript 3)). According to a
# citation on [Wikipedia article](https://en.wikipedia.org/wiki/Cubic_foot), this "is the IEEE
# symbol for the cubic foot." Our general rule: we accept the Pint unit `cu_ft` as **input**,
# but, on various conversion, produce the Pint unit `ft**3`.
#
# The behavior resulting from this choice is illustrated in:
# - test_as_measurement
# - test_as_measurement_in_specified_same_unit
# - test_as_measurement_in_specified_different_unit
# - test_as_net_quantity
# - test_as_net_quantity_in_same_unit
# - test_as_net_quantity_in_different_unit
class TestNetQuantity(unittest.TestCase):
=======
class TestNetMeasurement(unittest.TestCase):
>>>>>>> 16c26922
    def test_canary(self):
        assert_that(2 + 2, equal_to(4))

    def test_as_datetime_net_time_point_kind_utc(self):
        net_time_point = DateTime(2020, 8, 5, 6, 59, 41, 726, DateTimeKind.Utc)
        actual = onq.as_datetime(net_time_point)

        assert_that(actual, equal_to(datetime.datetime(2020, 8, 5, 6, 59, 41, 726000, tzinfo=duz.UTC)))

    def test_as_datetime_net_time_point_kind_local(self):
        net_time_point = DateTime(2024, 11, 24, 18, 56, 35, 45, DateTimeKind.Local)
        expected_error_message = f'{net_time_point.ToString("O")}.'
        assert_that(calling(onq.as_datetime).with_args(net_time_point),
                    raises(onq.NetQuantityLocalDateTimeKindError, pattern=expected_error_message))

    def test_as_datetime_net_time_point_kind_unspecified_throws_exception(self):
        net_time_point = tsn.StubDateTime(2023, 7, 31, 1, 11, 26, 216, tsn.StubDateTimeKind.UNSPECIFIED)
        expected_error_message = f'{net_time_point.ToString("O")}'
        assert_that(calling(onq.as_datetime).with_args(net_time_point),
                    raises(onq.NetQuantityUnspecifiedDateTimeKindError, pattern=expected_error_message))

    def test_as_datetime_net_time_point_kind_unknown_throws_exception(self):
        net_time_point = tsn.StubDateTime(2019, 2, 10, 9, 36, 36, 914, tsn.StubDateTimeKind.INVALID)
        expected_error_pattern = f'Unknown .NET DateTime.Kind, {tsn.StubDateTimeKind.INVALID}.'
        assert_that(calling(onq.as_datetime).with_args(net_time_point), raises(ValueError,
                                                                               pattern=expected_error_pattern))

    def test_as_measurement(self):
<<<<<<< HEAD
        for net_quantity, expected, physical_quantity, tolerance in [
            (UnitsNet.Angle.FromDegrees(UnitsNet.QuantityValue.op_Implicit(306.1)),
             306.1 * om.registry.deg, opq.PhysicalQuantity.ANGLE, decimal.Decimal('0.1')),
            (UnitsNet.Duration.FromMinutes(UnitsNet.QuantityValue.op_Implicit(1.414)),
             1.414 * om.registry.min, opq.PhysicalQuantity.DURATION, decimal.Decimal('0.1')),
            (UnitsNet.Density.FromPoundsPerCubicFoot(UnitsNet.QuantityValue.op_Implicit(70.13e-3)),
             70.13e-3 * om.registry.lb / om.registry.ft ** 3,
             opq.PhysicalQuantity.DENSITY, decimal.Decimal('0.01e-3')),
            (UnitsNet.Density.FromKilogramsPerCubicMeter(UnitsNet.QuantityValue.op_Implicit(1.123)),
             1.123 * om.registry.kg / (om.registry.m ** 3),
             opq.PhysicalQuantity.DENSITY, decimal.Decimal('0.001')),
            (UnitsNet.Energy.FromFootPounds(UnitsNet.QuantityValue.op_Implicit(43.12e9)),
             43.12e9 * om.registry.ft_lb, opq.PhysicalQuantity.ENERGY, decimal.Decimal('0.01e9')),
            (UnitsNet.Energy.FromJoules(UnitsNet.QuantityValue.op_Implicit(14.22e3)),
             14.22e3 * om.registry.J, opq.PhysicalQuantity.ENERGY, decimal.Decimal('0.01e3')),
            (UnitsNet.Force.FromPoundsForce(UnitsNet.QuantityValue.op_Implicit(101.0e3)),
             101.0e3 * om.registry.lbf, opq.PhysicalQuantity.FORCE, decimal.Decimal('0.1e3')),
            (UnitsNet.Force.FromNewtons(UnitsNet.QuantityValue.op_Implicit(441.2e3)),
             441.2e3 * om.registry.N, opq.PhysicalQuantity.FORCE,  decimal.Decimal('0.1e3')),
            (UnitsNet.Length.FromFeet(UnitsNet.QuantityValue.op_Implicit(44.49)),
             44.49 * om.registry.ft, opq.PhysicalQuantity.LENGTH, decimal.Decimal('0.01')),
            (UnitsNet.Length.FromMeters(UnitsNet.QuantityValue.op_Implicit(13.56)),
             13.56 * om.registry.m, opq.PhysicalQuantity.LENGTH, decimal.Decimal('0.01')),
            (UnitsNet.Mass.FromPounds(UnitsNet.QuantityValue.op_Implicit(30.94)),
             30.94 * om.registry.lb, opq    .PhysicalQuantity.MASS, decimal.Decimal('0.01')),
            (UnitsNet.Mass.FromKilograms(UnitsNet.QuantityValue.op_Implicit(68.21)),
             68.21 * om.registry.kg, opq.PhysicalQuantity.MASS, decimal.Decimal('0.01')),
            (UnitsNet.Power.FromMechanicalHorsepower(UnitsNet.QuantityValue.op_Implicit(23.28e3)),
             23.28e3 * om.registry.hp, opq.PhysicalQuantity.POWER, decimal.Decimal('0.01e3')),
            (UnitsNet.Power.FromWatts(UnitsNet.QuantityValue.op_Implicit(21.05)),
             21.05 * om.registry.W, opq.PhysicalQuantity.POWER, decimal.Decimal('0.01')),
            (UnitsNet.Pressure.FromPoundsForcePerSquareInch(UnitsNet.QuantityValue.op_Implicit(49.70)),
             49.70 * om.registry.psi, opq.PhysicalQuantity.PRESSURE, decimal.Decimal('0.01')),
            (UnitsNet.Pressure.FromKilopascals(UnitsNet.QuantityValue.op_Implicit(342.7)),
             342.7 * om.registry.kPa, opq.PhysicalQuantity.PRESSURE, decimal.Decimal('0.01')),
            (ProppantConcentration(3.82, UnitsNet.Units.MassUnit.Pound, UnitsNet.Units.VolumeUnit.UsGallon),
             3.82 * om.registry.lb / om.registry.gal, opq.PhysicalQuantity.PROPPANT_CONCENTRATION,
             decimal.Decimal('0.01')),
            (ProppantConcentration(457.4, UnitsNet.Units.MassUnit.Kilogram, UnitsNet.Units.VolumeUnit.CubicMeter),
             457.4 * om.registry.kg / (om.registry.m ** 3), opq.PhysicalQuantity.PROPPANT_CONCENTRATION,
             decimal.Decimal('0.01')),
            (SlurryRate(114.6, UnitsNet.Units.VolumeUnit.OilBarrel, UnitsNet.Units.DurationUnit.Minute),
             114.6 * om.registry.oil_bbl / om.registry.min, opq.PhysicalQuantity.SLURRY_RATE, decimal.Decimal('0.1')),
            (SlurryRate(18.22, UnitsNet.Units.VolumeUnit.CubicMeter, UnitsNet.Units.DurationUnit.Minute),
             18.22 * (om.registry.m ** 3) / om.registry.min, opq.PhysicalQuantity.SLURRY_RATE, decimal.Decimal('0.01')),
            (UnitsNet.Temperature.FromDegreesFahrenheit(UnitsNet.QuantityValue.op_Implicit(153.6)),
             om.Quantity(153.6, om.registry.degF), opq.PhysicalQuantity.TEMPERATURE, decimal.Decimal('0.1')),
            (UnitsNet.Temperature.FromDegreesCelsius(UnitsNet.QuantityValue.op_Implicit(4.618)),
             om.Quantity(4.618, om.registry.degC), opq.PhysicalQuantity.TEMPERATURE, decimal.Decimal('0.001')),
            (UnitsNet.Volume.FromOilBarrels(UnitsNet.QuantityValue.op_Implicit(83.48)),
             83.48 * om.registry.oil_bbl, opq.PhysicalQuantity.VOLUME, decimal.Decimal('0.01')),
            (UnitsNet.Volume.FromCubicMeters(UnitsNet.QuantityValue.op_Implicit(13.27)),
             13.27 * om.registry.m ** 3, opq.PhysicalQuantity.VOLUME, decimal.Decimal('0.01')),
        ]:
            with self.subTest(f'Test as_measurement for {expected.magnitude} {expected.units:~P}'):
                actual = onq.as_measurement(physical_quantity, net_quantity)
                tcm.assert_that_measurements_close_to(actual, expected, tolerance)

    def test_as_measurement_in_common_unit(self):
        for to_convert_net_quantity, expected, to_unit, tolerance in [
            (UnitsNet.Angle.FromDegrees(UnitsNet.QuantityValue.op_Implicit(306.1)),
             306.1 * om.registry.deg, units.Common.ANGLE, decimal.Decimal('0.1')),
            (UnitsNet.Duration.FromMinutes(UnitsNet.QuantityValue.op_Implicit(1.414)),
             1.414 * om.registry.min, units.Common.DURATION, decimal.Decimal('0.001')),
        ]:
            with self.subTest(f'Test as_measurement_in_common_unit for {expected.magnitude} {expected.units:~P}'):
                actual = onq.as_measurement(to_unit, to_convert_net_quantity)
                tcm.assert_that_measurements_close_to(actual, expected, tolerance)

    def test_as_measurement_in_specified_same_unit(self):
        for to_convert_net_quantity, expected, to_unit, tolerance in [
            (UnitsNet.Density.FromPoundsPerCubicFoot(UnitsNet.QuantityValue.op_Implicit(40.79)),
             40.79 * om.registry.lb / om.registry.ft ** 3, units.UsOilfield.DENSITY, decimal.Decimal('0.01')),
            (UnitsNet.Density.FromKilogramsPerCubicMeter(UnitsNet.QuantityValue.op_Implicit(921.4)),
             921.4 * om.registry.kg / (om.registry.m ** 3), units.Metric.DENSITY, decimal.Decimal('0.01')),
            (UnitsNet.Energy.FromFootPounds(UnitsNet.QuantityValue.op_Implicit(43.12e9)),
             43.12e9 * om.registry.ft_lb, units.UsOilfield.ENERGY, decimal.Decimal('0.001e9')),
            (UnitsNet.Energy.FromJoules(UnitsNet.QuantityValue.op_Implicit(14.22e3)),
             14.22e3 * om.registry.J, units.Metric.ENERGY, decimal.Decimal('0.01e3')),
            (UnitsNet.Force.FromPoundsForce(UnitsNet.QuantityValue.op_Implicit(101.0e3)),
             101.0e3 * om.registry.lbf, units.UsOilfield.FORCE, decimal.Decimal('0.1e3')),
            (UnitsNet.Force.FromNewtons(UnitsNet.QuantityValue.op_Implicit(441.2e3)),
             441.2e3 * om.registry.N, units.Metric.FORCE, decimal.Decimal('0.1e3')),
            (UnitsNet.Length.FromFeet(UnitsNet.QuantityValue.op_Implicit(44.49)),
             44.49 * om.registry.ft, units.UsOilfield.LENGTH, decimal.Decimal('0.01')),
            (UnitsNet.Length.FromMeters(UnitsNet.QuantityValue.op_Implicit(13.56)),
             13.56 * om.registry.m, units.Metric.LENGTH, decimal.Decimal('0.01')),
            (UnitsNet.Mass.FromPounds(UnitsNet.QuantityValue.op_Implicit(30.94)),
             30.94 * om.registry.lb, units.UsOilfield.MASS, decimal.Decimal('0.01')),
            (UnitsNet.Mass.FromKilograms(UnitsNet.QuantityValue.op_Implicit(68.21)),
             68.21 * om.registry.kg, units.Metric.MASS, decimal.Decimal('0.01')),
            (UnitsNet.Power.FromMechanicalHorsepower(UnitsNet.QuantityValue.op_Implicit(23.28e3)),
             23.28e3 * om.registry.hp, units.UsOilfield.POWER, decimal.Decimal('1')),
            (UnitsNet.Power.FromWatts(UnitsNet.QuantityValue.op_Implicit(21.05)),
             21.05 * om.registry.W, units.Metric.POWER, decimal.Decimal('0.01')),
            (UnitsNet.Pressure.FromPoundsForcePerSquareInch(UnitsNet.QuantityValue.op_Implicit(49.70)),
             49.70 * om.registry.psi, units.UsOilfield.PRESSURE, decimal.Decimal('0.01')),
            (UnitsNet.Pressure.FromKilopascals(UnitsNet.QuantityValue.op_Implicit(342.7)),
             342.7 * om.registry.kPa, units.Metric.PRESSURE, decimal.Decimal('0.1')),
            (ProppantConcentration(4.258, UnitsNet.Units.MassUnit.Pound, UnitsNet.Units.VolumeUnit.UsGallon),
             4.258 * om.registry.lb / om.registry.gal,
             units.UsOilfield.PROPPANT_CONCENTRATION, decimal.Decimal('0.01')),
            (ProppantConcentration(457.4, UnitsNet.Units.MassUnit.Kilogram, UnitsNet.Units.VolumeUnit.CubicMeter),
             457.4 * om.registry.kg / (om.registry.m ** 3),
             units.Metric.PROPPANT_CONCENTRATION, decimal.Decimal('0.01')),
            (SlurryRate(114.6, UnitsNet.Units.VolumeUnit.OilBarrel, UnitsNet.Units.DurationUnit.Minute),
             114.6 * om.registry.oil_bbl / om.registry.min, units.UsOilfield.SLURRY_RATE, decimal.Decimal('0.1')),
            (SlurryRate(18.22, UnitsNet.Units.VolumeUnit.CubicMeter, UnitsNet.Units.DurationUnit.Minute),
             18.22 * (om.registry.m ** 3) / om.registry.min,
             opq.PhysicalQuantity.SLURRY_RATE, decimal.Decimal('0.01')),
            (UnitsNet.Temperature.FromDegreesFahrenheit(UnitsNet.QuantityValue.op_Implicit(153.6)),
             om.Quantity(153.6, om.registry.degF), opq.PhysicalQuantity.TEMPERATURE, decimal.Decimal('0.1')),
            (UnitsNet.Temperature.FromDegreesCelsius(UnitsNet.QuantityValue.op_Implicit(4.618)),
             om.Quantity(4.618, om.registry.degC), opq.PhysicalQuantity.TEMPERATURE, decimal.Decimal('0.001')),
            (UnitsNet.Volume.FromOilBarrels(UnitsNet.QuantityValue.op_Implicit(83.48)),
             83.48 * om.registry.oil_bbl, opq.PhysicalQuantity.VOLUME, decimal.Decimal('0.01')),
            (UnitsNet.Volume.FromCubicMeters(UnitsNet.QuantityValue.op_Implicit(13.27)),
             13.27 * om.registry.m ** 3, opq.PhysicalQuantity.VOLUME, decimal.Decimal('0.01')),
        ]:
            with self.subTest(f'Test as_measurement_in_specified_same_unit for {expected.magnitude}'
                              f' {expected.units:~P}'):
                actual = onq.as_measurement(to_unit, to_convert_net_quantity)
                tcm.assert_that_measurements_close_to(actual, expected, tolerance)

    def test_as_measurement_in_specified_different_unit(self):
        for to_convert_net_quantity, expected, to_unit, tolerance in [
            (UnitsNet.Density.FromPoundsPerCubicFoot(UnitsNet.QuantityValue.op_Implicit(62.30)),
             998.0 * om.registry.kg / (om.registry.m ** 3), units.Metric.DENSITY, decimal.Decimal('0.2')),
            (UnitsNet.Density.FromKilogramsPerCubicMeter(UnitsNet.QuantityValue.op_Implicit(998.0)),
             62.30 * om.registry.lb / om.registry.ft ** 3, units.UsOilfield.DENSITY, decimal.Decimal('0.006')),
            (UnitsNet.Energy.FromFootPounds(UnitsNet.QuantityValue.op_Implicit(2.024)),
             2.744 * om.registry.J, units.Metric.ENERGY, decimal.Decimal('0.002')),
            (UnitsNet.Energy.FromJoules(UnitsNet.QuantityValue.op_Implicit(2.744)),
             2.024 * om.registry.ft_lb, units.UsOilfield.ENERGY, decimal.Decimal('7e-4')),
            (UnitsNet.Force.FromPoundsForce(UnitsNet.QuantityValue.op_Implicit(107.8e3)),
             479.5e3 * om.registry.N, units.Metric.FORCE, decimal.Decimal('0.5e3')),
            (UnitsNet.Force.FromNewtons(UnitsNet.QuantityValue.op_Implicit(479.5e3)),
             107.8e3 * om.registry.lbf, units.UsOilfield.FORCE, decimal.Decimal('0.02e3')),
            (UnitsNet.Length.FromFeet(UnitsNet.QuantityValue.op_Implicit(155.2)),
             47.30 * om.registry.m, units.Metric.LENGTH, decimal.Decimal('0.04')),
            (UnitsNet.Length.FromMeters(UnitsNet.QuantityValue.op_Implicit(47.30)),
             155.2 * om.registry.ft, units.UsOilfield.LENGTH, decimal.Decimal('0.03')),
            (UnitsNet.Mass.FromPounds(UnitsNet.QuantityValue.op_Implicit(7987)),
             3622 * om.registry.kg, units.Metric.MASS, decimal.Decimal('0.5e3')),
            (UnitsNet.Mass.FromKilograms(UnitsNet.QuantityValue.op_Implicit(3.622e3)),
             7.987e3 * om.registry.lb, units.UsOilfield.MASS, decimal.Decimal('2')),
            (UnitsNet.Power.FromMechanicalHorsepower(UnitsNet.QuantityValue.op_Implicit(9.254)),
             6901 * om.registry.W, units.Metric.POWER, decimal.Decimal('0.8')),
            (UnitsNet.Power.FromWatts(UnitsNet.QuantityValue.op_Implicit(6901)),
             9.254 * om.registry.hp, units.UsOilfield.POWER, decimal.Decimal('0.002')),
            (UnitsNet.Pressure.FromPoundsForcePerSquareInch(UnitsNet.QuantityValue.op_Implicit(6972)),
             48.07e3 * om.registry.kPa, units.Metric.PRESSURE, decimal.Decimal('7')),
            (UnitsNet.Pressure.FromKilopascals(UnitsNet.QuantityValue.op_Implicit(48.07e3)),
             6972 * om.registry.psi, units.UsOilfield.PRESSURE, decimal.Decimal('2')),
            (ProppantConcentration(5.017, UnitsNet.Units.MassUnit.Pound, UnitsNet.Units.VolumeUnit.UsGallon),
             601.2 * om.registry.kg / (om.registry.m ** 3),
             units.Metric.PROPPANT_CONCENTRATION, decimal.Decimal('0.2')),
            (ProppantConcentration(601.2, UnitsNet.Units.MassUnit.Kilogram, UnitsNet.Units.VolumeUnit.CubicMeter),
             5.017 * om.registry.lb / om.registry.gal,
             units.UsOilfield.PROPPANT_CONCENTRATION, decimal.Decimal('0.0008')),
            (SlurryRate(100.9, UnitsNet.Units.VolumeUnit.OilBarrel, UnitsNet.Units.DurationUnit.Minute),
             16.04 * (om.registry.m ** 3) / om.registry.min, units.Metric.SLURRY_RATE, decimal.Decimal('0.02')),
            (SlurryRate(16.04, UnitsNet.Units.VolumeUnit.CubicMeter, UnitsNet.Units.DurationUnit.Minute),
             100.9 * om.registry.oil_bbl / om.registry.min, units.UsOilfield.SLURRY_RATE, decimal.Decimal('0.1')),
            (UnitsNet.Temperature.FromDegreesFahrenheit(UnitsNet.QuantityValue.op_Implicit(156.2)),
             om.Quantity(69.00, om.registry.degC), units.Metric.TEMPERATURE, decimal.Decimal('0.05')),
            (UnitsNet.Temperature.FromDegreesCelsius(UnitsNet.QuantityValue.op_Implicit(69.00)),
             om.Quantity(156.2, om.registry.degF), units.UsOilfield.TEMPERATURE, decimal.Decimal('0.3')),
            (UnitsNet.Volume.FromOilBarrels(UnitsNet.QuantityValue.op_Implicit(8951)),
             1423 * om.registry.m ** 3, units.Metric.VOLUME, decimal.Decimal('0.2')),
            (UnitsNet.Volume.FromCubicMeters(UnitsNet.QuantityValue.op_Implicit(1423)),
             8951 * om.registry.oil_bbl, units.UsOilfield.VOLUME, decimal.Decimal('7')),
        ]:
            with self.subTest(f'Test as_measurement_in_specified_different_unit for {expected.magnitude}'
                              f' {expected.units:~P}'):
                actual = onq.as_measurement(to_unit, to_convert_net_quantity)
                tcm.assert_that_measurements_close_to(actual, expected, tolerance)
=======
        for value, unit_abbreviation in [(44.49, 'ft'), (13.56, 'ft')]:
            with self.subTest(value=value, unit_abbreviation=unit_abbreviation):
                net_unit = (UnitsNet.Units.LengthUnit.Foot if unit_abbreviation == 'ft'
                            else UnitsNet.Units.LengthUnit.Meter)
                net_quantity = UnitsNet.Length.From(UnitsNet.QuantityValue.op_Implicit(value), net_unit)
                actual = as_measurement(net_quantity)
                expected = make_measurement(value, unit_abbreviation)
                assert_that(actual, expected)
>>>>>>> 16c26922

    def test_as_net_date_time(self):
        for expected, time_point in [(DateTime(2017, 3, 22, 3, 0, 37, 23, DateTimeKind.Utc),
                                      datetime.datetime(2017, 3, 22, 3, 0, 37, 23124, duz.UTC)),
                                     (DateTime(2020, 9, 20, 22, 11, 51, 655, DateTimeKind.Utc),
                                      datetime.datetime(2020, 9, 20, 22, 11, 51, 654859, duz.UTC)),
                                     # The Python `round` function employs "half-even" rounding; however, the
                                     # following test rounds to an *odd* value instead. See the "Note" in the
                                     # Python documentation of `round` for an explanation of this (unexpected)
                                     # behavior.
                                     (DateTime(2022, 2, 2, 23, 35, 39, 979, DateTimeKind.Utc),
                                      datetime.datetime(2022, 2, 2, 23, 35, 39, 978531, duz.UTC)),
                                     (DateTime(2019, 2, 7, 10, 18, 17, 488, DateTimeKind.Utc),
                                      datetime.datetime(2019, 2, 7, 10, 18, 17, 487500, duz.UTC)),
                                     (DateTime(2022, 1, 14, 20, 29, 18, 852, DateTimeKind.Utc),
                                      datetime.datetime(2022, 1, 14, 20, 29, 18, 852500, duz.UTC))
                                     ]:
            with self.subTest(f'Test as_net_date_time for {expected}'):
                actual = onq.as_net_date_time(time_point)
                assert_that(actual, tcm.equal_to_net_date_time(expected))

    def test_as_net_date_time_raises_error_if_not_utc(self):
        to_test_datetime = datetime.datetime(2025, 12, 21, 9, 15, 7, 896671)
        assert_that(calling(onq.as_net_date_time).with_args(to_test_datetime),
                    raises(onq.NetQuantityNoTzInfoError, pattern=to_test_datetime.isoformat()))

<<<<<<< HEAD
    def test_as_net_quantity(self):
        for to_convert_measurement, physical_quantity, tolerance, expected_net_quantity in [
            (67.07 * om.registry.deg, opq.PhysicalQuantity.ANGLE, decimal.Decimal('0.01'),
             UnitsNet.Angle.FromDegrees(UnitsNet.QuantityValue.op_Implicit(67.07))),
            (1.414 * om.registry.min, opq.PhysicalQuantity.DURATION, decimal.Decimal('0.001'),
             UnitsNet.Duration.FromMinutes(UnitsNet.QuantityValue.op_Implicit(1.414))),
            (17.17 * om.registry.lb / om.registry.cu_ft, opq.PhysicalQuantity.DENSITY, decimal.Decimal('0.01'),
             UnitsNet.Density.FromPoundsPerCubicFoot(UnitsNet.QuantityValue.op_Implicit(17.17))),
            (17.17 * om.registry.lb / om.registry.ft ** 3, opq.PhysicalQuantity.DENSITY, decimal.Decimal('0.01'),
             UnitsNet.Density.FromPoundsPerCubicFoot(UnitsNet.QuantityValue.op_Implicit(17.17))),
            (2.72 * om.registry.kg / (om.registry.m ** 3), opq.PhysicalQuantity.DENSITY, decimal.Decimal('0.01'),
             UnitsNet.Density.FromKilogramsPerCubicMeter(UnitsNet.QuantityValue.op_Implicit(2.72))),
            (36.26e9 * om.registry.ft_lb, opq.PhysicalQuantity.ENERGY, decimal.Decimal('0.01e3'),
             UnitsNet.Energy.FromFootPounds(UnitsNet.QuantityValue.op_Implicit(36.26e9))),
            (17.65e3 * om.registry.J, opq.PhysicalQuantity.ENERGY, decimal.Decimal('0.01e3'),
             UnitsNet.Energy.FromJoules(UnitsNet.QuantityValue.op_Implicit(17.650e3))),
            (147.9e3 * om.registry.lbf, opq.PhysicalQuantity.FORCE, decimal.Decimal('0.1e3'),
             UnitsNet.Force.FromPoundsForce(UnitsNet.QuantityValue.op_Implicit(147.9e3))),
            (363.9e3 * om.registry.N, opq.PhysicalQuantity.FORCE, decimal.Decimal('0.1e3'),
             UnitsNet.Force.FromNewtons(UnitsNet.QuantityValue.op_Implicit(363.9e3))),
            (113.8 * om.registry.ft, opq.PhysicalQuantity.LENGTH, decimal.Decimal('0.1'),
             UnitsNet.Length.FromFeet(UnitsNet.QuantityValue.op_Implicit(113.8))),
            (72.98 * om.registry.m, opq.PhysicalQuantity.LENGTH, decimal.Decimal('0.01'),
             UnitsNet.Length.FromMeters(UnitsNet.QuantityValue.op_Implicit(72.98))),
            (7922 * om.registry.lb, opq.PhysicalQuantity.MASS, decimal.Decimal('1'),
             UnitsNet.Mass.FromPounds(UnitsNet.QuantityValue.op_Implicit(7922.36))),
            (134.0e3 * om.registry.kg, opq.PhysicalQuantity.MASS, decimal.Decimal('0.1e3'),
             UnitsNet.Mass.FromKilograms(UnitsNet.QuantityValue.op_Implicit(134.0e3))),
            (18.87 * om.registry.hp, opq.PhysicalQuantity.POWER, decimal.Decimal('0.01'),
             UnitsNet.Power.FromMechanicalHorsepower(UnitsNet.QuantityValue.op_Implicit(18.87))),
            (14.02e3 * om.registry.W, opq.PhysicalQuantity.POWER, decimal.Decimal('0.01'),
             UnitsNet.Power.FromWatts(UnitsNet.QuantityValue.op_Implicit(14.02e3))),
            (6889 * om.registry.psi, opq.PhysicalQuantity.PRESSURE, decimal.Decimal('1'),
             UnitsNet.Pressure.FromPoundsForcePerSquareInch(UnitsNet.QuantityValue.op_Implicit(6889))),
            (59.85e3 * om.registry.kPa, opq.PhysicalQuantity.PRESSURE, decimal.Decimal('0.01e3'),
             UnitsNet.Pressure.FromKilopascals(UnitsNet.QuantityValue.op_Implicit(59.85e3))),
            (3.55 * om.registry.lb / om.registry.gal,
             opq.PhysicalQuantity.PROPPANT_CONCENTRATION, decimal.Decimal('0.01'),
             ProppantConcentration(3.55, UnitsNet.Units.MassUnit.Pound, UnitsNet.Units.VolumeUnit.UsGallon)),
            (425.0 * om.registry.kg / (om.registry.m ** 3),
             opq.PhysicalQuantity.PROPPANT_CONCENTRATION, decimal.Decimal('0.1'),
             ProppantConcentration(425.0, UnitsNet.Units.MassUnit.Kilogram, UnitsNet.Units.VolumeUnit.CubicMeter)),
            (96.06 * om.registry.oil_bbl / om.registry.min, opq.PhysicalQuantity.SLURRY_RATE, decimal.Decimal('0.01'),
             SlurryRate(96.06, UnitsNet.Units.VolumeUnit.OilBarrel, UnitsNet.Units.DurationUnit.Minute)),
            (0.80 * (om.registry.m ** 3) / om.registry.min, opq.PhysicalQuantity.SLURRY_RATE, decimal.Decimal('0.01'),
             SlurryRate(0.80, UnitsNet.Units.VolumeUnit.CubicMeter, UnitsNet.Units.DurationUnit.Minute)),
            (om.registry.Quantity(157.9, om.registry.degF), opq.PhysicalQuantity.TEMPERATURE, decimal.Decimal('0.1'),
             UnitsNet.Temperature.FromDegreesFahrenheit(UnitsNet.QuantityValue.op_Implicit(157.9))),
            (om.registry.Quantity(68.99, om.registry.degC), opq.PhysicalQuantity.TEMPERATURE, decimal.Decimal('0.01'),
             UnitsNet.Temperature.FromDegreesCelsius(UnitsNet.QuantityValue.op_Implicit(68.99))),
            (7217 * om.registry.oil_bbl, opq.PhysicalQuantity.VOLUME, decimal.Decimal('1'),
             UnitsNet.Volume.FromOilBarrels(UnitsNet.QuantityValue.op_Implicit(7217))),
            (1017 * (om.registry.m ** 3), opq.PhysicalQuantity.VOLUME, decimal.Decimal('1'),
             UnitsNet.Volume.FromCubicMeters(UnitsNet.QuantityValue.op_Implicit(1017.09))),
        ]:
            with self.subTest(f'Test measurement, {to_convert_measurement},'
                              f' of physical quantity, {physical_quantity}'):
                actual = onq.as_net_quantity(physical_quantity, to_convert_measurement)

                # UnitsNet Quantities involving the physical quantity power have magnitudes expressed in the
                # .NET Decimal type which Python.NET **does not** to a Python type (like float) and so must be
                # handled separately.
                if is_power_measurement(to_convert_measurement):
                    assert_that_net_power_quantities_close_to(actual, expected_net_quantity, tolerance)
                else:
                    tcm.assert_that_net_quantities_close_to(actual, expected_net_quantity, tolerance)

    def test_as_net_quantity_in_same_unit(self):
        for to_convert_measurement, to_unit, tolerance, expected_net_quantity in [
            (14.14 * om.registry.deg, units.Common.ANGLE, decimal.Decimal('0.01'),
             UnitsNet.Angle.FromDegrees(UnitsNet.QuantityValue.op_Implicit(14.14))),
            (27.18 * om.registry.min, units.Common.DURATION, decimal.Decimal('0.01'),
             UnitsNet.Duration.FromMinutes(UnitsNet.QuantityValue.op_Implicit(27.18))),
            (217.7 * om.registry.lb / om.registry.cu_ft, units.UsOilfield.DENSITY, decimal.Decimal('0.1'),
             UnitsNet.Density.FromPoundsPerCubicFoot(UnitsNet.QuantityValue.op_Implicit(217.7))),
            (217.7 * om.registry.lb / om.registry.ft ** 3, units.UsOilfield.DENSITY, decimal.Decimal('0.1'),
             UnitsNet.Density.FromPoundsPerCubicFoot(UnitsNet.QuantityValue.op_Implicit(217.7))),
            (3487 * om.registry.kg / om.registry.m ** 3, units.Metric.DENSITY, decimal.Decimal('1'),
             UnitsNet.Density.FromKilogramsPerCubicMeter(UnitsNet.QuantityValue.op_Implicit(3487))),
            (31.20e9 * om.registry.ft_lb, units.UsOilfield.ENERGY, decimal.Decimal('0.01e9'),
             UnitsNet.Energy.FromFootPounds(UnitsNet.QuantityValue.op_Implicit(31.20e9))),
            (42.30e9 * om.registry.J, units.Metric.ENERGY, decimal.Decimal('0.01e9'),
             UnitsNet.Energy.FromJoules(UnitsNet.QuantityValue.op_Implicit(42.30e9))),
            (106.8e3 * om.registry.lbf, units.UsOilfield.FORCE, decimal.Decimal('0.1e3'),
             UnitsNet.Force.FromPoundsForce(UnitsNet.QuantityValue.op_Implicit(106.8e3))),
            (475.1e3 * om.registry.N, units.Metric.FORCE, decimal.Decimal('0.1e3'),
             UnitsNet.Force.FromNewtons(UnitsNet.QuantityValue.op_Implicit(475.1e3))),
            (44.49 * om.registry.ft, units.UsOilfield.LENGTH, decimal.Decimal('0.01'),
             UnitsNet.Length.FromFeet(UnitsNet.QuantityValue.op_Implicit(44.49))),
            (25.93 * om.registry.m, units.Metric.LENGTH, decimal.Decimal('0.01'),
             UnitsNet.Length.FromMeters(UnitsNet.QuantityValue.op_Implicit(25.93))),
            (5334 * om.registry.lb, units.UsOilfield.MASS, decimal.Decimal('1'),
             UnitsNet.Mass.FromPounds(UnitsNet.QuantityValue.op_Implicit(5334))),
            (145.5e3 * om.registry.kg, units.Metric.MASS, decimal.Decimal('0.1e3'),
             UnitsNet.Mass.FromKilograms(UnitsNet.QuantityValue.op_Implicit(145.5e3))),
            (24.18 * om.registry.hp, units.UsOilfield.POWER, decimal.Decimal('0.01'),
             UnitsNet.Power.FromMechanicalHorsepower(UnitsNet.QuantityValue.op_Implicit(24.18))),
            (18.03e3 * om.registry.W, units.Metric.POWER, decimal.Decimal('0.01e3'),
             UnitsNet.Power.FromWatts(UnitsNet.QuantityValue.op_Implicit(18.03e3))),
            (8303 * om.registry.psi, units.UsOilfield.PRESSURE, decimal.Decimal('1'),
             UnitsNet.Pressure.FromPoundsForcePerSquareInch(UnitsNet.QuantityValue.op_Implicit(8303))),
            (64.32 * om.registry.kPa, units.Metric.PRESSURE, decimal.Decimal('0.01'),
             UnitsNet.Pressure.FromKilopascals(UnitsNet.QuantityValue.op_Implicit(64.32))),
            (5.367 * om.registry.lb / om.registry.gal,
             units.UsOilfield.PROPPANT_CONCENTRATION, decimal.Decimal('0.001'),
             ProppantConcentration(5.367, UnitsNet.Units.MassUnit.Pound, UnitsNet.Units.VolumeUnit.UsGallon)),
            (643.1 * om.registry.kg / (om.registry.m ** 3),
             units.Metric.PROPPANT_CONCENTRATION, decimal.Decimal('0.1'),
             ProppantConcentration(643.1, UnitsNet.Units.MassUnit.Kilogram, UnitsNet.Units.VolumeUnit.CubicMeter)),
            (15.57 * (om.registry.m ** 3) / om.registry.min, units.Metric.SLURRY_RATE, decimal.Decimal('0.01'),
             SlurryRate(15.57, UnitsNet.Units.VolumeUnit.CubicMeter, UnitsNet.Units.DurationUnit.Minute)),
            (om.Quantity(154.3, om.registry.degF), units.UsOilfield.TEMPERATURE, decimal.Decimal('0.1'),
             UnitsNet.Temperature.FromDegreesFahrenheit(UnitsNet.QuantityValue.op_Implicit(154.3))),
            (om.Quantity(67.94, om.registry.degC), units.Metric.TEMPERATURE, decimal.Decimal('0.01'),
             UnitsNet.Temperature.FromDegreesCelsius(UnitsNet.QuantityValue.op_Implicit(67.94))),
            (6944 * om.registry.oil_bbl, units.UsOilfield.VOLUME, decimal.Decimal('1'),
             UnitsNet.Volume.FromOilBarrels(UnitsNet.QuantityValue.op_Implicit(6944))),
            (880.9 * om.registry.m ** 3, units.Metric.VOLUME, decimal.Decimal('0.1'),
             UnitsNet.Volume.FromCubicMeters(UnitsNet.QuantityValue.op_Implicit(880.9))),
        ]:
            with self.subTest(f'Test measurement, {to_convert_measurement}, as_net_quantity, but in the same units.'):
                actual = onq.as_net_quantity(to_unit, to_convert_measurement)

                # UnitsNet Quantities involving the physical quantity power have magnitudes expressed in the
                # .NET Decimal type which Python.NET **does not** to a Python type (like float) and so must be
                # handled separately.
                if is_power_measurement(to_convert_measurement):
                    assert_that_net_power_quantities_close_to(actual, expected_net_quantity, tolerance)
                else:
                    tcm.assert_that_net_quantities_close_to(actual, expected_net_quantity, tolerance)

    def test_as_net_quantity_in_different_unit(self):
        for to_convert_measurement, target_unit, tolerance, expected_net_quantity in [
            (2638 * om.registry.kg / (om.registry.m ** 3), units.UsOilfield.DENSITY, decimal.Decimal('0.06'),
             UnitsNet.Density.FromPoundsPerCubicFoot(UnitsNet.QuantityValue.op_Implicit(164.7))),
            (164.7 * om.registry.lb / om.registry.cu_ft, units.Metric.DENSITY, decimal.Decimal('2'),
             UnitsNet.Density.FromKilogramsPerCubicMeter(UnitsNet.QuantityValue.op_Implicit(2638))),
            (164.7 * om.registry.lb / om.registry.ft ** 3, units.Metric.DENSITY, decimal.Decimal('2'),
             UnitsNet.Density.FromKilogramsPerCubicMeter(UnitsNet.QuantityValue.op_Implicit(2638))),
            (53.58e9 * om.registry.ft_lb, units.Metric.ENERGY, decimal.Decimal('0.01e9'),
             UnitsNet.Energy.FromJoules(UnitsNet.QuantityValue.op_Implicit(72.65e9))),
            (72.65e9 * om.registry.J, units.UsOilfield.ENERGY, decimal.Decimal('0.01e9'),
             UnitsNet.Energy.FromFootPounds(UnitsNet.QuantityValue.op_Implicit(53.58e9))),
            (507.4e3 * om.registry.N, units.UsOilfield.FORCE, decimal.Decimal('0.1e3'),
             UnitsNet.Force.FromPoundsForce(UnitsNet.QuantityValue.op_Implicit(114.1e3))),
            (114.1e3 * om.registry.lbf, units.Metric.FORCE, decimal.Decimal('0.4e3'),
             UnitsNet.Force.FromNewtons(UnitsNet.QuantityValue.op_Implicit(507.4e3))),
            (43.13 * om.registry.m, units.UsOilfield.LENGTH, decimal.Decimal('0.03'),
             UnitsNet.Length.FromFeet(UnitsNet.QuantityValue.op_Implicit(141.51))),
            (141.5 * om.registry.ft, units.Metric.LENGTH, decimal.Decimal('0.01'),
             UnitsNet.Length.FromMeters(UnitsNet.QuantityValue.op_Implicit(43.13))),
            (4108 * om.registry.lb, units.Metric.MASS, decimal.Decimal('1'),
             UnitsNet.Mass.FromKilograms(UnitsNet.QuantityValue.op_Implicit(1863))),
            (1863 * om.registry.kg, units.UsOilfield.MASS, decimal.Decimal('2'),
             UnitsNet.Mass.FromPounds(UnitsNet.QuantityValue.op_Implicit(4108))),
            (13.66 * om.registry.hp, units.Metric.POWER, decimal.Decimal('0.01e3'),
             UnitsNet.Power.FromWatts(UnitsNet.QuantityValue.op_Implicit(10.18e3))),
            (10.18e3 * om.registry.W, units.UsOilfield.POWER, decimal.Decimal('0.02'),
             UnitsNet.Power.FromMechanicalHorsepower(UnitsNet.QuantityValue.op_Implicit(13.66))),
            (6984 * om.registry.psi, units.Metric.PRESSURE, decimal.Decimal('0.01e3'),
             UnitsNet.Pressure.FromKilopascals(UnitsNet.QuantityValue.op_Implicit(48.15e3))),
            (48.15e3 * om.registry.kPa, units.UsOilfield.PRESSURE, decimal.Decimal('2'),
             UnitsNet.Pressure.FromPoundsForcePerSquareInch(UnitsNet.QuantityValue.op_Implicit(6984))),
            (486.4 * om.registry.kg / om.registry.m ** 3,
             units.UsOilfield.PROPPANT_CONCENTRATION, decimal.Decimal('0.001'),
             ProppantConcentration(4.060, UnitsNet.Units.MassUnit.Pound, UnitsNet.Units.VolumeUnit.UsGallon)),
            (4.060 * om.registry.lb / om.registry.gal,
             units.Metric.PROPPANT_CONCENTRATION, decimal.Decimal('0.2'),
             ProppantConcentration(486.4, UnitsNet.Units.MassUnit.Kilogram, UnitsNet.Units.VolumeUnit.CubicMeter)),
            (11.14 * (om.registry.m ** 3) / om.registry.min, units.UsOilfield.SLURRY_RATE, decimal.Decimal('0.06'),
             SlurryRate(70.08, UnitsNet.Units.VolumeUnit.OilBarrel, UnitsNet.Units.DurationUnit.Minute)),
            (70.08 * om.registry.oil_bbl / om.registry.min, units.Metric.SLURRY_RATE, decimal.Decimal('0.01'),
             SlurryRate(11.14, UnitsNet.Units.VolumeUnit.CubicMeter, UnitsNet.Units.DurationUnit.Minute)),
            (om.Quantity(35.61, om.registry.degF), units.Metric.TEMPERATURE, decimal.Decimal('0.002'),
             UnitsNet.Temperature.FromDegreesCelsius(UnitsNet.QuantityValue.op_Implicit(2.004))),
            (om.Quantity(2.004, om.registry.degC), units.UsOilfield.TEMPERATURE, decimal.Decimal('0.02'),
             UnitsNet.Temperature.FromDegreesFahrenheit(UnitsNet.QuantityValue.op_Implicit(35.61))),
            (8722 * om.registry.oil_bbl, units.Metric.VOLUME, decimal.Decimal('1'),
             UnitsNet.Volume.FromCubicMeters(UnitsNet.QuantityValue.op_Implicit(1387)),),
            (1387 * om.registry.m ** 3, units.UsOilfield.VOLUME, decimal.Decimal('7'),
             UnitsNet.Volume.FromOilBarrels(UnitsNet.QuantityValue.op_Implicit(8722))),
        ]:
            with self.subTest(f'Converting .NET quantity, {to_convert_measurement}, to {target_unit}'):
                actual = onq.as_net_quantity(target_unit, to_convert_measurement)
                # UnitsNet Quantities involving the physical quantity power have magnitudes expressed in the
                # .NET Decimal type which Python.NET **does not** to a Python type (like float) and so must be
                # handled separately.
                if is_power_measurement(to_convert_measurement):
                    assert_that_net_power_quantities_close_to(actual, expected_net_quantity, tolerance)
                else:
                    tcm.assert_that_net_quantities_close_to(actual, expected_net_quantity, tolerance)
=======
    def test_as_net_length_quantity_in_original_unit(self):
        for measurement in [make_measurement(44.49, 'ft'), make_measurement(25.93, 'm')]:
            with self.subTest(measurement=measurement):
                actual = as_net_quantity(measurement)
                expected_unit = (UnitsNet.Units.LengthUnit.Foot if measurement.unit == 'ft'
                                 else UnitsNet.Units.LengthUnit.Meter)
                assert_that(actual.Unit, equal_to(expected_unit))
                assert_that(actual.As(expected_unit), close_to(measurement.magnitude, 5e-3))

    def test_as_net_length_quantity_in_specified_unit(self):
        for measurement, expected_value, to_unit_abbreviation in [(make_measurement(44.49, 'ft'), 13.56, 'm'),
                                                                  (make_measurement(25.93, 'm'), 85.07, 'ft')]:
            with self.subTest(measurement=measurement, expected_value=expected_value,
                              to_unit_abbreviation_abbreviation=to_unit_abbreviation):
                actual = as_net_quantity_in_different_unit(measurement, to_unit_abbreviation)
                expected_unit = (UnitsNet.Units.LengthUnit.Foot if to_unit_abbreviation == 'ft'
                                 else UnitsNet.Units.LengthUnit.Meter)
                assert_that(actual.Unit, equal_to(expected_unit))
                assert_that(actual.As(expected_unit), close_to(expected_value, 5e-3))

    def test_convert_net_quantity_to_specified_unit(self):
        for measurement, expected_value, to_unit_abbreviation in [(make_measurement(31.44, 'ft'), 31.44, 'ft'),
                                                                  (make_measurement(88.28, 'm'), 88.28, 'm'),
                                                                  (make_measurement(44.49, 'ft'), 13.56, 'm'),
                                                                  (make_measurement(25.93, 'm'), 85.07, 'ft')]:
            with self.subTest(measurement=measurement, expected_value=expected_value,
                              to_unit_abbreviation_abbreviation=to_unit_abbreviation):
                actual_net = as_net_quantity(measurement)
                actual = convert_net_quantity_to_different_unit(actual_net, to_unit_abbreviation)
                expected_unit = (UnitsNet.Units.LengthUnit.Foot if to_unit_abbreviation == 'ft'
                                 else UnitsNet.Units.LengthUnit.Meter)
                assert_that(actual.Unit, equal_to(expected_unit))
                assert_that(actual.As(expected_unit), close_to(expected_value, 5e-3))
>>>>>>> 16c26922


if __name__ == '__main__':
    unittest.main()<|MERGE_RESOLUTION|>--- conflicted
+++ resolved
@@ -22,7 +22,6 @@
 from hamcrest import assert_that, equal_to, calling, raises, close_to
 import dateutil.tz as duz
 
-<<<<<<< HEAD
 
 from orchid import (
     measurement as om,
@@ -38,19 +37,34 @@
 from Orchid.FractureDiagnostics.RatioTypes import (ProppantConcentration, SlurryRate)
 # noinspection PyUnresolvedReferences
 from System import (DateTime, DateTimeKind, Decimal)
-=======
-from orchid.measurement import make_measurement
-from orchid.net_quantity import (as_datetime, as_measurement, as_net_date_time, as_net_quantity,
-                                 as_net_quantity_in_different_unit, convert_net_quantity_to_different_unit)
-
-# noinspection PyUnresolvedReferences
-from System import DateTime
->>>>>>> 16c26922
 # noinspection PyUnresolvedReferences
 import UnitsNet
 
 
-<<<<<<< HEAD
+def make_net_quantity(magnitude, abbreviation):
+    quantity = UnitsNet.QuantityValue.op_Implicit(magnitude)
+    if abbreviation == 'ft':
+        return UnitsNet.Length.From(quantity, UnitsNet.Units.LengthUnit.Foot)
+    elif abbreviation == 'm':
+        return UnitsNet.Length.From(quantity, UnitsNet.Units.LengthUnit.Meter)
+    elif abbreviation == 'lb':
+        return UnitsNet.Mass.From(quantity, UnitsNet.Units.MassUnit.Pound)
+    elif abbreviation == 'kg':
+        return UnitsNet.Mass.From(quantity, UnitsNet.Units.MassUnit.Kilogram)
+    elif abbreviation == 'psi':
+        return UnitsNet.Pressure.From(quantity, UnitsNet.Units.PressureUnit.PoundForcePerSquareInch)
+    elif abbreviation == 'kPa':
+        return UnitsNet.Pressure.From(quantity, UnitsNet.Units.PressureUnit.Kilopascal)
+    elif abbreviation == 'MPa':
+        return UnitsNet.Pressure.From(quantity, UnitsNet.Units.PressureUnit.Megapascal)
+    elif abbreviation == 'bbl':
+        return UnitsNet.Volume.From(quantity, UnitsNet.Units.VolumeUnit.OilBarrel)
+    elif abbreviation == 'm^3' or abbreviation == 'm\u00b3':
+        return UnitsNet.Volume.From(quantity, UnitsNet.Units.VolumeUnit.CubicMeter)
+    else:
+        raise ValueError(f'Unhandled abbreviation {abbreviation}')
+
+
 def assert_that_net_power_quantities_close_to(actual, expected_net_quantity, tolerance):
     assert_that(tcm.get_net_unit(actual), equal_to(tcm.get_net_unit(expected_net_quantity)))
     to_test_actual = decimal.Decimal(onq.net_decimal_to_float(actual.Value))
@@ -90,9 +104,6 @@
 # - test_as_net_quantity_in_same_unit
 # - test_as_net_quantity_in_different_unit
 class TestNetQuantity(unittest.TestCase):
-=======
-class TestNetMeasurement(unittest.TestCase):
->>>>>>> 16c26922
     def test_canary(self):
         assert_that(2 + 2, equal_to(4))
 
@@ -121,7 +132,6 @@
                                                                                pattern=expected_error_pattern))
 
     def test_as_measurement(self):
-<<<<<<< HEAD
         for net_quantity, expected, physical_quantity, tolerance in [
             (UnitsNet.Angle.FromDegrees(UnitsNet.QuantityValue.op_Implicit(306.1)),
              306.1 * om.registry.deg, opq.PhysicalQuantity.ANGLE, decimal.Decimal('0.1')),
@@ -299,16 +309,6 @@
                               f' {expected.units:~P}'):
                 actual = onq.as_measurement(to_unit, to_convert_net_quantity)
                 tcm.assert_that_measurements_close_to(actual, expected, tolerance)
-=======
-        for value, unit_abbreviation in [(44.49, 'ft'), (13.56, 'ft')]:
-            with self.subTest(value=value, unit_abbreviation=unit_abbreviation):
-                net_unit = (UnitsNet.Units.LengthUnit.Foot if unit_abbreviation == 'ft'
-                            else UnitsNet.Units.LengthUnit.Meter)
-                net_quantity = UnitsNet.Length.From(UnitsNet.QuantityValue.op_Implicit(value), net_unit)
-                actual = as_measurement(net_quantity)
-                expected = make_measurement(value, unit_abbreviation)
-                assert_that(actual, expected)
->>>>>>> 16c26922
 
     def test_as_net_date_time(self):
         for expected, time_point in [(DateTime(2017, 3, 22, 3, 0, 37, 23, DateTimeKind.Utc),
@@ -335,7 +335,6 @@
         assert_that(calling(onq.as_net_date_time).with_args(to_test_datetime),
                     raises(onq.NetQuantityNoTzInfoError, pattern=to_test_datetime.isoformat()))
 
-<<<<<<< HEAD
     def test_as_net_quantity(self):
         for to_convert_measurement, physical_quantity, tolerance, expected_net_quantity in [
             (67.07 * om.registry.deg, opq.PhysicalQuantity.ANGLE, decimal.Decimal('0.01'),
@@ -527,41 +526,6 @@
                     assert_that_net_power_quantities_close_to(actual, expected_net_quantity, tolerance)
                 else:
                     tcm.assert_that_net_quantities_close_to(actual, expected_net_quantity, tolerance)
-=======
-    def test_as_net_length_quantity_in_original_unit(self):
-        for measurement in [make_measurement(44.49, 'ft'), make_measurement(25.93, 'm')]:
-            with self.subTest(measurement=measurement):
-                actual = as_net_quantity(measurement)
-                expected_unit = (UnitsNet.Units.LengthUnit.Foot if measurement.unit == 'ft'
-                                 else UnitsNet.Units.LengthUnit.Meter)
-                assert_that(actual.Unit, equal_to(expected_unit))
-                assert_that(actual.As(expected_unit), close_to(measurement.magnitude, 5e-3))
-
-    def test_as_net_length_quantity_in_specified_unit(self):
-        for measurement, expected_value, to_unit_abbreviation in [(make_measurement(44.49, 'ft'), 13.56, 'm'),
-                                                                  (make_measurement(25.93, 'm'), 85.07, 'ft')]:
-            with self.subTest(measurement=measurement, expected_value=expected_value,
-                              to_unit_abbreviation_abbreviation=to_unit_abbreviation):
-                actual = as_net_quantity_in_different_unit(measurement, to_unit_abbreviation)
-                expected_unit = (UnitsNet.Units.LengthUnit.Foot if to_unit_abbreviation == 'ft'
-                                 else UnitsNet.Units.LengthUnit.Meter)
-                assert_that(actual.Unit, equal_to(expected_unit))
-                assert_that(actual.As(expected_unit), close_to(expected_value, 5e-3))
-
-    def test_convert_net_quantity_to_specified_unit(self):
-        for measurement, expected_value, to_unit_abbreviation in [(make_measurement(31.44, 'ft'), 31.44, 'ft'),
-                                                                  (make_measurement(88.28, 'm'), 88.28, 'm'),
-                                                                  (make_measurement(44.49, 'ft'), 13.56, 'm'),
-                                                                  (make_measurement(25.93, 'm'), 85.07, 'ft')]:
-            with self.subTest(measurement=measurement, expected_value=expected_value,
-                              to_unit_abbreviation_abbreviation=to_unit_abbreviation):
-                actual_net = as_net_quantity(measurement)
-                actual = convert_net_quantity_to_different_unit(actual_net, to_unit_abbreviation)
-                expected_unit = (UnitsNet.Units.LengthUnit.Foot if to_unit_abbreviation == 'ft'
-                                 else UnitsNet.Units.LengthUnit.Meter)
-                assert_that(actual.Unit, equal_to(expected_unit))
-                assert_that(actual.As(expected_unit), close_to(expected_value, 5e-3))
->>>>>>> 16c26922
 
 
 if __name__ == '__main__':
